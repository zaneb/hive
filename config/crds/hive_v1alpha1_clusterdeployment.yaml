--- conflicted
+++ resolved
@@ -67,13 +67,6 @@
                         description: AWS is the configuration used when installing
                           on AWS.
                         properties:
-<<<<<<< HEAD
-                          iamRoleName:
-                            description: IAMRoleName defines the IAM role associated
-                              with the ec2 instance.
-                            type: string
-=======
->>>>>>> 982152df
                           rootVolume:
                             description: EC2RootVolume defines the storage for ec2
                               instance.
@@ -186,13 +179,6 @@
                       description: AWS is the configuration used when installing on
                         AWS.
                       properties:
-<<<<<<< HEAD
-                        iamRoleName:
-                          description: IAMRoleName defines the IAM role associated
-                            with the ec2 instance.
-                          type: string
-=======
->>>>>>> 982152df
                         rootVolume:
                           description: EC2RootVolume defines the storage for ec2 instance.
                           properties:
@@ -361,13 +347,6 @@
                         used when installing on AWS for machine pools which do not
                         define their own platform configuration.
                       properties:
-<<<<<<< HEAD
-                        iamRoleName:
-                          description: IAMRoleName defines the IAM role associated
-                            with the ec2 instance.
-                          type: string
-=======
->>>>>>> 982152df
                         rootVolume:
                           description: EC2RootVolume defines the storage for ec2 instance.
                           properties:
@@ -521,14 +500,9 @@
               description: APIURL is the URL where the cluster's API can be accessed.
               type: string
             clusterID:
-<<<<<<< HEAD
-              description: ClusterID is a unique identifier for this cluster generated
-                during installation.
-=======
               description: ClusterID is a globally unique identifier for this cluster
                 generated during installation. Used for reporting metrics among other
                 places.
->>>>>>> 982152df
               type: string
             clusterVersionStatus:
               description: ClusterVersionStatus will hold a copy of the remote cluster's
